--- conflicted
+++ resolved
@@ -25,39 +25,24 @@
   #       with:
   #         channel: beta
       
-<<<<<<< HEAD
-      - name: Setup Chrome Driver
-        uses: nanasess/setup-chromedriver@master
-
-      - name: Get flutter packages
-        run: flutter pub get
-      
-      - name: Browser pre launch Setup
-        run: |
-          sudo apt-get install -y xvfb
-          sudo apt-get -y install xorg xvfb gtk2-engines-pixbuf
-          sudo apt-get -y install dbus-x11 xfonts-base xfonts-100dpi xfonts-75dpi xfonts-cyrillic xfonts-scalable
-          sudo apt-get -y install imagemagick x11-apps
-
-      - name: Run integration tests
-        run: |
-          Xvfb -ac :99 -screen 0 1280x1024x16 & export DISPLAY=:99
-
-          chromedriver --port=4444 &
-=======
-  #     - name: Setup Google Chrome
-  #       uses: browser-actions/setup-chrome@latest
-
   #     - name: Setup Chrome Driver
   #       uses: nanasess/setup-chromedriver@master
 
   #     - name: Get flutter packages
   #       run: flutter pub get
+      
+  #     - name: Browser pre launch Setup
+  #       run: |
+  #         sudo apt-get install -y xvfb
+  #         sudo apt-get -y install xorg xvfb gtk2-engines-pixbuf
+  #         sudo apt-get -y install dbus-x11 xfonts-base xfonts-100dpi xfonts-75dpi xfonts-cyrillic xfonts-scalable
+  #         sudo apt-get -y install imagemagick x11-apps
 
   #     - name: Run integration tests
   #       run: |
+  #         Xvfb -ac :99 -screen 0 1280x1024x16 & export DISPLAY=:99
+
   #         chromedriver --port=4444 &
->>>>>>> 92e98848
 
   #         flutter driver --driver test_driver/integration_test.dart \
   #         --target ./integration_test/dynamic_cached_fonts_example_test.dart \
@@ -67,48 +52,48 @@
   #       env:
   #         FIREBASE_STORAGE_FONT_URL: ${{ secrets.FIREBASE_STORAGE_FONT_URL }}
 
-  # firebase_test_lab_android_integration_test:
-  #   name: Firebase Test Lab Android Integration Test
-  #   environment: integration_tests
-  #   runs-on: ubuntu-latest
+  firebase_test_lab_android_integration_test:
+    name: Firebase Test Lab Android Integration Test
+    environment: integration_tests
+    runs-on: ubuntu-latest
     
-  #   defaults:
-  #     run:
-  #       working-directory: example
+    defaults:
+      run:
+        working-directory: example
 
-  #   steps:
-  #     - name: Checkout repository code
-  #       uses: actions/checkout@v2
+    steps:
+      - name: Checkout repository code
+        uses: actions/checkout@v2
 
-  #     - name: Setup JDK
-  #       uses: actions/setup-java@v1
-  #       with:
-  #         java-version: '12.x'
+      - name: Setup JDK
+        uses: actions/setup-java@v1
+        with:
+          java-version: '12.x'
 
-  #     - name: Setup Flutter SDK
-  #       uses: subosito/flutter-action@v1
-  #       with:
-  #         channel: beta
+      - name: Setup Flutter SDK
+        uses: subosito/flutter-action@v1
+        with:
+          channel: beta
 
-  #     - name: Build android instrumentation test 
-  #       run: |
-  #         pushd android
-  #         # flutter build generates files in android/ for building the app
-  #         flutter build apk
-  #         ./gradlew app:assembleAndroidTest
-  #         ./gradlew app:assembleDebug -Ptarget=$GITHUB_WORKSPACE/example/integration_test/dynamic_cached_fonts_example_test.dart
-  #         popd
+      - name: Build android instrumentation test 
+        run: |
+          pushd android
+          # flutter build generates files in android/ for building the app
+          flutter build apk
+          ./gradlew app:assembleAndroidTest
+          ./gradlew app:assembleDebug -Ptarget=$GITHUB_WORKSPACE/example/integration_test/dynamic_cached_fonts_example_test.dart
+          popd
       
-  #     - name: Set up Google Cloud SDK for Firebase
-  #       uses: google-github-actions/setup-gcloud@master
-  #       with:
-  #         project_id: ${{ secrets.GCLOUD_PROJECT_ID }}
-  #         service_account_key: ${{ secrets.GCLOUD_SERVICE_ACCOUNT_KEY }}
-  #         export_default_credentials: true
+      - name: Set up Google Cloud SDK for Firebase
+        uses: google-github-actions/setup-gcloud@master
+        with:
+          project_id: ${{ secrets.GCLOUD_PROJECT_ID }}
+          service_account_key: ${{ secrets.GCLOUD_SERVICE_ACCOUNT_KEY }}
+          export_default_credentials: true
       
-  #     - name: Upload APKs to Firebase Test Lab
-  #       run: |
-  #         gcloud firebase test android run --type instrumentation \
-  #           --app build/app/outputs/apk/debug/app-debug.apk \
-  #           --test build/app/outputs/apk/androidTest/debug/app-debug-androidTest.apk\
-  #           --timeout 2m \+      - name: Upload APKs to Firebase Test Lab
+        run: |
+          gcloud firebase test android run --type instrumentation \
+            --app build/app/outputs/apk/debug/app-debug.apk \
+            --test build/app/outputs/apk/androidTest/debug/app-debug-androidTest.apk\
+            --timeout 2m \